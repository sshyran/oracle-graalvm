--- conflicted
+++ resolved
@@ -185,36 +185,21 @@
         }
         switch (h.returnType) {
             case "char":
-<<<<<<< HEAD
-                str.append(TAB_2).append("return ").append("(short) ").append(extractInvocation(className, targetMethodName, argIndex, h.isStatic, guestCalls, hasMetaInjection));
+                str.append(TAB_2).append("return ").append("(short) ").append(extractInvocation(className, targetMethodName, argIndex, h.isStatic, guestCalls, hasMetaInjection)).append(";\n");
                 break;
             case "boolean":
-                str.append(TAB_2).append("boolean b = ").append(extractInvocation(className, targetMethodName, argIndex, h.isStatic, guestCalls, hasMetaInjection));
+                str.append(TAB_2).append("boolean b = ").append(extractInvocation(className, targetMethodName, argIndex, h.isStatic, guestCalls, hasMetaInjection)).append(";\n");
                 str.append(TAB_2).append("return b ? (byte) 1 : (byte) 0;\n");
                 break;
             case "void":
-                str.append(TAB_2).append(extractInvocation(className, targetMethodName, argIndex, h.isStatic, guestCalls, hasMetaInjection));
-=======
-                str.append(TAB_2).append("return ").append("(short) ").append(extractInvocation(className, targetMethodName, argIndex, h.isStatic)).append(";\n");
-                break;
-            case "boolean":
-                str.append(TAB_2).append("boolean b = ").append(extractInvocation(className, targetMethodName, argIndex, h.isStatic)).append(";\n");
-                str.append(TAB_2).append("return b ? (byte) 1 : (byte) 0;\n");
-                break;
-            case "void":
-                str.append(TAB_2).append(extractInvocation(className, targetMethodName, argIndex, h.isStatic)).append(";\n");
->>>>>>> b373f364
+                str.append(TAB_2).append(extractInvocation(className, targetMethodName, argIndex, h.isStatic, guestCalls, hasMetaInjection)).append(";\n");
                 str.append(TAB_2).append("return ").append(STATIC_OBJECT_NULL).append(";\n");
                 break;
             case "StaticObject":
                 str.append(TAB_2).append("return ").append("(long) env.getHandles().createLocal(" + extractInvocation(className, targetMethodName, argIndex, h.isStatic) + ")").append(";\n");
                 break;
             default:
-<<<<<<< HEAD
-                str.append(TAB_2).append("return ").append(extractInvocation(className, targetMethodName, argIndex, h.isStatic, guestCalls, hasMetaInjection));
-=======
-                str.append(TAB_2).append("return " + extractInvocation(className, targetMethodName, argIndex, h.isStatic)).append(";\n");
->>>>>>> b373f364
+                str.append(TAB_2).append("return " + extractInvocation(className, targetMethodName, argIndex, h.isStatic, guestCalls, hasMetaInjection)).append(";\n");
         }
         str.append(TAB_1).append("}\n");
         str.append("}");
