/*
 * Copyright (c) 2015, 2022, Oracle and/or its affiliates. All rights reserved.
 * DO NOT ALTER OR REMOVE COPYRIGHT NOTICES OR THIS FILE HEADER.
 *
 * This code is free software; you can redistribute it and/or modify it
 * under the terms of the GNU General Public License version 2 only, as
 * published by the Free Software Foundation.  Oracle designates this
 * particular file as subject to the "Classpath" exception as provided
 * by Oracle in the LICENSE file that accompanied this code.
 *
 * This code is distributed in the hope that it will be useful, but WITHOUT
 * ANY WARRANTY; without even the implied warranty of MERCHANTABILITY or
 * FITNESS FOR A PARTICULAR PURPOSE.  See the GNU General Public License
 * version 2 for more details (a copy is included in the LICENSE file that
 * accompanied this code).
 *
 * You should have received a copy of the GNU General Public License version
 * 2 along with this work; if not, write to the Free Software Foundation,
 * Inc., 51 Franklin St, Fifth Floor, Boston, MA 02110-1301 USA.
 *
 * Please contact Oracle, 500 Oracle Parkway, Redwood Shores, CA 94065 USA
 * or visit www.oracle.com if you need additional information or have any
 * questions.
 */
package org.graalvm.compiler.nodes.graphbuilderconf;

import static jdk.vm.ci.services.Services.IS_IN_NATIVE_IMAGE;

import java.lang.reflect.Constructor;
import java.lang.reflect.Method;
import java.lang.reflect.Modifier;
import java.lang.reflect.Type;

import org.graalvm.compiler.debug.GraalError;
import org.graalvm.compiler.nodes.Invoke;
import org.graalvm.compiler.nodes.ValueNode;
import org.graalvm.compiler.nodes.graphbuilderconf.InvocationPlugins.ClassPlugins;
import org.graalvm.compiler.nodes.type.StampTool;

import jdk.vm.ci.meta.MetaUtil;
import jdk.vm.ci.meta.ResolvedJavaMethod;

/**
 * Plugin for handling a specific method invocation.
 */
public abstract class InvocationPlugin implements GraphBuilderPlugin {

    /**
     * The receiver in a non-static method. The class literal for this interface must be used with
     * {@link InvocationPlugins#put(Type, InvocationPlugin, boolean)} to denote the receiver
     * argument for such a non-static method.
     */
    public interface Receiver {
        /**
         * Gets the receiver value, null checking it first if necessary.
         *
         * @return the receiver value with a {@linkplain StampTool#isPointerNonNull(ValueNode)
         *         non-null} stamp
         */
        default ValueNode get() {
            return get(true);
        }

        /**
         * Gets the receiver value, optionally null checking it first if necessary.
         */
        ValueNode get(boolean performNullCheck);

        /**
         * Determines if the receiver is constant.
         */
        default boolean isConstant() {
            return false;
        }
    }

    /**
     * Name of the method.
     */
    public final String name;

    /**
     * Argument types of the method. If the method is non-static, element 0 of this array must be
     * {@link InvocationPlugin.Receiver} upon initialization and rewritten to declaring class after
     * registration.
     */
    final Type[] argumentTypes;

    /**
     * Determines if the method is static.
     */
    public final boolean isStatic;

    /**
     * Argument descriptor of the method.
     */
    public final String argumentsDescriptor;

    /**
     * Used for chaining a bucket of InvocationPlugins of the same method name in
     * {@link ClassPlugins}.
     */
    InvocationPlugin next;

    public InvocationPlugin(String name, Type... argumentTypes) {
        this.name = name;
        this.argumentTypes = argumentTypes;
        this.isStatic = argumentTypes.length == 0 || argumentTypes[0] != Receiver.class;

        StringBuilder buf = new StringBuilder();
        buf.append('(');
        for (int i = isStatic ? 0 : 1; i < argumentTypes.length; i++) {
            buf.append(MetaUtil.toInternalName(argumentTypes[i].getTypeName()));
        }
        buf.append(')');
        this.argumentsDescriptor = buf.toString();
    }

    /**
     * Determines if this plugin can only be used when inlining the method is it associated with.
     * That is, this plugin cannot be used when the associated method is the compilation root.
     */
    public boolean inlineOnly() {
        return false;
    }

    /**
     * Determines if this plugin only decorates the method is it associated with. That is, it
     * inserts nodes prior to the invocation (e.g. some kind of marker nodes) but still expects the
     * parser to process the invocation further.
     */
    public boolean isDecorator() {
        return false;
    }

    /**
     * Determines if this plugin requires the original method to be resolvable. For instance,
     * {@code Reference#refersTo0} is introduced in Java 16 and is optional in earlier versions in
     * case it may be backported.
     */
    public boolean isOptional() {
        return false;
    }

    /**
     * Determines if this plugin can be disabled. For instance, HotSpot intrinsics featuring better
     * performance with specific CPU features can be disabled; utility methods in GraalDirectives
     * can not be disabled. See {@link InvocationPlugins.Options#DisableIntrinsics}.
     */
    public boolean canBeDisabled() {
        return true;
    }

    /**
     * Rewrite the first element of {@link #argumentTypes} to {@code receiverType} for non-static
     * method.
     */
    public void rewriteReceiverType(Type receiverType) {
        GraalError.guarantee(!isStatic, "Cannot rewrite receiver type for a static method.");
        argumentTypes[0] = receiverType;
    }

    /**
     * @see #execute
     */
    public boolean apply(GraphBuilderContext b, ResolvedJavaMethod targetMethod, InvocationPlugin.Receiver receiver) {
        return defaultHandler(b, targetMethod, receiver);
    }

    /**
     * @see #execute
     */
    public boolean apply(GraphBuilderContext b, ResolvedJavaMethod targetMethod, InvocationPlugin.Receiver receiver, ValueNode arg) {
        return defaultHandler(b, targetMethod, receiver, arg);
    }

    /**
     * @see #execute
     */
    public boolean apply(GraphBuilderContext b, ResolvedJavaMethod targetMethod, InvocationPlugin.Receiver receiver, ValueNode arg1, ValueNode arg2) {
        return defaultHandler(b, targetMethod, receiver, arg1, arg2);
    }

    /**
     * @see #execute
     */
    public boolean apply(GraphBuilderContext b, ResolvedJavaMethod targetMethod, InvocationPlugin.Receiver receiver, ValueNode arg1, ValueNode arg2, ValueNode arg3) {
        return defaultHandler(b, targetMethod, receiver, arg1, arg2, arg3);
    }

    /**
     * @see #execute
     */
    public boolean apply(GraphBuilderContext b, ResolvedJavaMethod targetMethod, InvocationPlugin.Receiver receiver, ValueNode arg1, ValueNode arg2, ValueNode arg3, ValueNode arg4) {
        return defaultHandler(b, targetMethod, receiver, arg1, arg2, arg3, arg4);
    }

    /**
     * @see #execute
     */
    public boolean apply(GraphBuilderContext b, ResolvedJavaMethod targetMethod, InvocationPlugin.Receiver receiver, ValueNode arg1, ValueNode arg2, ValueNode arg3, ValueNode arg4, ValueNode arg5) {
        return defaultHandler(b, targetMethod, receiver, arg1, arg2, arg3, arg4, arg5);
    }

    /**
     * @see #execute
     */
    public boolean apply(GraphBuilderContext b, ResolvedJavaMethod targetMethod, InvocationPlugin.Receiver receiver, ValueNode arg1, ValueNode arg2, ValueNode arg3, ValueNode arg4, ValueNode arg5,
                    ValueNode arg6) {
        return defaultHandler(b, targetMethod, receiver, arg1, arg2, arg3, arg4, arg5, arg6);
    }

    /**
     * @see #execute
     */
    public boolean apply(GraphBuilderContext b, ResolvedJavaMethod targetMethod, InvocationPlugin.Receiver receiver, ValueNode arg1, ValueNode arg2, ValueNode arg3, ValueNode arg4, ValueNode arg5,
                    ValueNode arg6, ValueNode arg7) {
        return defaultHandler(b, targetMethod, receiver, arg1, arg2, arg3, arg4, arg5, arg6, arg7);
    }

    /**
     * @see #execute
     */
    default boolean apply(GraphBuilderContext b, ResolvedJavaMethod targetMethod, InvocationPlugin.Receiver receiver, ValueNode arg1, ValueNode arg2, ValueNode arg3, ValueNode arg4, ValueNode arg5,
                    ValueNode arg6, ValueNode arg7, ValueNode arg8) {
        return defaultHandler(b, targetMethod, receiver, arg1, arg2, arg3, arg4, arg5, arg6, arg7, arg8);
    }

    /**
     * @see #execute
     */
    default boolean apply(GraphBuilderContext b, ResolvedJavaMethod targetMethod, InvocationPlugin.Receiver receiver, ValueNode arg1, ValueNode arg2, ValueNode arg3, ValueNode arg4, ValueNode arg5,
                    ValueNode arg6, ValueNode arg7, ValueNode arg8, ValueNode arg9) {
        return defaultHandler(b, targetMethod, receiver, arg1, arg2, arg3, arg4, arg5, arg6, arg7, arg8, arg9);
    }

    /**
     * @see #execute
     */
    default boolean apply(GraphBuilderContext b, ResolvedJavaMethod targetMethod, InvocationPlugin.Receiver receiver, ValueNode arg1, ValueNode arg2, ValueNode arg3, ValueNode arg4, ValueNode arg5,
                    ValueNode arg6, ValueNode arg7, ValueNode arg8, ValueNode arg9, ValueNode arg10) {
        return defaultHandler(b, targetMethod, receiver, arg1, arg2, arg3, arg4, arg5, arg6, arg7, arg8, arg9, arg10);
    }

    /**
     * @see #execute
     */
    default boolean apply(GraphBuilderContext b, ResolvedJavaMethod targetMethod, InvocationPlugin.Receiver receiver, ValueNode arg1, ValueNode arg2, ValueNode arg3, ValueNode arg4, ValueNode arg5,
                    ValueNode arg6, ValueNode arg7, ValueNode arg8, ValueNode arg9, ValueNode arg10, ValueNode arg11) {
        return defaultHandler(b, targetMethod, receiver, arg1, arg2, arg3, arg4, arg5, arg6, arg7, arg8, arg9, arg10, arg11);
    }

    /**
     * @see #execute
     */
    default boolean apply(GraphBuilderContext b, ResolvedJavaMethod targetMethod, InvocationPlugin.Receiver receiver, ValueNode arg1, ValueNode arg2, ValueNode arg3, ValueNode arg4, ValueNode arg5,
                    ValueNode arg6, ValueNode arg7, ValueNode arg8, ValueNode arg9, ValueNode arg10, ValueNode arg11, ValueNode arg12) {
        return defaultHandler(b, targetMethod, receiver, arg1, arg2, arg3, arg4, arg5, arg6, arg7, arg8, arg9, arg10, arg11, arg12);
    }

    /**
     * @see #execute
     */
    default boolean apply(GraphBuilderContext b, ResolvedJavaMethod targetMethod, InvocationPlugin.Receiver receiver, ValueNode arg1, ValueNode arg2, ValueNode arg3, ValueNode arg4, ValueNode arg5,
                    ValueNode arg6, ValueNode arg7, ValueNode arg8, ValueNode arg9, ValueNode arg10, ValueNode arg11, ValueNode arg12, ValueNode arg13) {
        return defaultHandler(b, targetMethod, receiver, arg1, arg2, arg3, arg4, arg5, arg6, arg7, arg8, arg9, arg10, arg11, arg12, arg13);
    }

    /**
     * Executes this plugin against a set of invocation arguments.
     *
     * The default implementation in {@link InvocationPlugin} dispatches to the {@code apply(...)}
     * method that matches the number of arguments.
     *
     * @param targetMethod the method for which this plugin is being applied
     * @param receiver access to the receiver, {@code null} if {@code targetMethod} is static
     * @param argsIncludingReceiver all arguments to the invocation include the receiver in position
     *            0 if {@code targetMethod} is not static
     * @return {@code true} if this plugin handled the invocation of {@code targetMethod}
     *         {@code false} if the graph builder should process the invoke further (e.g., by
     *         inlining it or creating an {@link Invoke} node). A plugin that does not handle an
     *         invocation must not modify the graph being constructed unless it is a
     *         {@linkplain InvocationPlugin#isDecorator() decorator}.
     */
<<<<<<< HEAD
    public boolean execute(GraphBuilderContext b, ResolvedJavaMethod targetMethod, InvocationPlugin.Receiver receiver, ValueNode[] argsIncludingReceiver) {
=======
    default boolean execute(GraphBuilderContext b, ResolvedJavaMethod targetMethod, InvocationPlugin.Receiver receiver, ValueNode[] argsIncludingReceiver) {
        int n = argsIncludingReceiver.length;
        ValueNode[] a = argsIncludingReceiver;
>>>>>>> 839b4a66
        if (receiver != null) {
            assert !targetMethod.isStatic();
            assert n > 0;
            if (n == 1) {
                return apply(b, targetMethod, receiver);
            } else if (n == 2) {
                return apply(b, targetMethod, receiver, a[1]);
            } else if (n == 3) {
                return apply(b, targetMethod, receiver, a[1], a[2]);
            } else if (n == 4) {
                return apply(b, targetMethod, receiver, a[1], a[2], a[3]);
            } else if (n == 5) {
                return apply(b, targetMethod, receiver, a[1], a[2], a[3], a[4]);
            } else if (n == 6) {
                return apply(b, targetMethod, receiver, a[1], a[2], a[3], a[4], a[5]);
            } else if (n == 7) {
                return apply(b, targetMethod, receiver, a[1], a[2], a[3], a[4], a[5], a[6]);
            } else if (n == 8) {
                return apply(b, targetMethod, receiver, a[1], a[2], a[3], a[4], a[5], a[6], a[7]);
            } else if (n == 9) {
                return apply(b, targetMethod, receiver, a[1], a[2], a[3], a[4], a[5], a[6], a[7], a[8]);
            } else if (n == 10) {
                return apply(b, targetMethod, receiver, a[1], a[2], a[3], a[4], a[5], a[6], a[7], a[8], a[9]);
            } else if (n == 11) {
                return apply(b, targetMethod, receiver, a[1], a[2], a[3], a[4], a[5], a[6], a[7], a[8], a[9], a[10]);
            } else if (n == 12) {
                return apply(b, targetMethod, receiver, a[1], a[2], a[3], a[4], a[5], a[6], a[7], a[8], a[9], a[10], a[11]);
            } else if (n == 13) {
                return apply(b, targetMethod, receiver, a[1], a[2], a[3], a[4], a[5], a[6], a[7], a[8], a[9], a[10], a[11], a[12]);
            } else {
                return defaultHandler(b, targetMethod, receiver, a);
            }
        } else {
            assert targetMethod.isStatic();
            if (n == 0) {
                return apply(b, targetMethod, null);
            } else if (n == 1) {
                return apply(b, targetMethod, null, a[0]);
            } else if (n == 2) {
                return apply(b, targetMethod, null, a[0], a[1]);
            } else if (n == 3) {
                return apply(b, targetMethod, null, a[0], a[1], a[2]);
            } else if (n == 4) {
                return apply(b, targetMethod, null, a[0], a[1], a[2], a[3]);
            } else if (n == 5) {
                return apply(b, targetMethod, null, a[0], a[1], a[2], a[3], a[4]);
            } else if (n == 6) {
                return apply(b, targetMethod, null, a[0], a[1], a[2], a[3], a[4], a[5]);
            } else if (n == 7) {
                return apply(b, targetMethod, null, a[0], a[1], a[2], a[3], a[4], a[5], a[6]);
            } else if (n == 8) {
                return apply(b, targetMethod, null, a[0], a[1], a[2], a[3], a[4], a[5], a[6], a[7]);
            } else if (n == 9) {
                return apply(b, targetMethod, null, a[0], a[1], a[2], a[3], a[4], a[5], a[6], a[7], a[8]);
            } else if (n == 10) {
                return apply(b, targetMethod, null, a[0], a[1], a[2], a[3], a[4], a[5], a[6], a[7], a[8], a[9]);
            } else if (n == 11) {
                return apply(b, targetMethod, null, a[0], a[1], a[2], a[3], a[4], a[5], a[6], a[7], a[8], a[9], a[10]);
            } else if (n == 12) {
                return apply(b, targetMethod, null, a[0], a[1], a[2], a[3], a[4], a[5], a[6], a[7], a[8], a[9], a[10], a[11]);
            } else if (n == 13) {
                return apply(b, targetMethod, null, a[0], a[1], a[2], a[3], a[4], a[5], a[6], a[7], a[8], a[9], a[10], a[11], a[12]);
            } else {
                return defaultHandler(b, targetMethod, receiver, a);
            }

        }
    }

    /**
     * Handles an invocation when a specific {@code apply} method is not available.
     */
    public boolean defaultHandler(@SuppressWarnings("unused") GraphBuilderContext b, ResolvedJavaMethod targetMethod, @SuppressWarnings("unused") InvocationPlugin.Receiver receiver,
                    ValueNode... args) {
        throw new GraalError("Invocation plugin for %s does not handle invocations with %d arguments", targetMethod.format("%H.%n(%p)"), args.length);
    }

    public String getSourceLocation() {
        Class<?> c = getClass();
        for (Method m : c.getDeclaredMethods()) {
            if (m.getName().equals("apply") || m.getName().equals("defaultHandler")) {
                return String.format("%s.%s()", m.getClass().getName(), m.getName());
            }
        }
        if (IS_IN_NATIVE_IMAGE) {
            return String.format("%s.%s()", c.getName(), "apply");
        }
        throw new GraalError("could not find method named \"apply\" or \"defaultHandler\" in " + c.getName());
    }

    public int getArgumentsSize() {
        return argumentTypes.length - (isStatic ? 0 : 1);
    }

    public String getMethodNameWithArgumentsDescriptor() {
        return name + argumentsDescriptor;
    }

    public boolean match(InvocationPlugin other) {
        return isStatic == other.isStatic && name.equals(other.name) && argumentsDescriptor.equals(other.argumentsDescriptor);
    }

    public boolean match(ResolvedJavaMethod method) {
        return isStatic == method.isStatic() && name.equals(method.getName()) && method.getSignature().toMethodDescriptor().startsWith(argumentsDescriptor);
    }

    public boolean match(Method method) {
        if (isStatic == Modifier.isStatic(method.getModifiers()) && name.equals(method.getName())) {
            Class<?>[] parameterTypes = method.getParameterTypes();
            int offset = isStatic ? 0 : 1;
            if (parameterTypes.length == argumentTypes.length - offset) {
                for (int i = 0; i < parameterTypes.length; i++) {
                    if (parameterTypes[i] != argumentTypes[i + offset]) {
                        return false;
                    }
                }
                return true;
            }
        }
        return false;
    }

    public boolean match(Constructor<?> c) {
        if (!isStatic && "<init>".equals(name)) {
            Class<?>[] parameterTypes = c.getParameterTypes();
            if (parameterTypes.length == argumentTypes.length - 1) {
                for (int i = 0; i < parameterTypes.length; i++) {
                    if (parameterTypes[i] != argumentTypes[i + 1]) {
                        return false;
                    }
                }
                return true;
            }
        }
        return false;
    }

    public abstract static class InlineOnlyInvocationPlugin extends InvocationPlugin {

        public InlineOnlyInvocationPlugin(String name, Type... argumentTypes) {
            super(name, argumentTypes);
        }

        @Override
        public boolean inlineOnly() {
            return true;
        }
    }

    public abstract static class OptionalInvocationPlugin extends InvocationPlugin {

        public OptionalInvocationPlugin(String name, Type... argumentTypes) {
            super(name, argumentTypes);
        }

        @Override
        public boolean isOptional() {
            return true;
        }
    }

    public abstract static class RequiredInvocationPlugin extends InvocationPlugin {

        public RequiredInvocationPlugin(String name, Type... argumentTypes) {
            super(name, argumentTypes);
        }

        @Override
        public boolean canBeDisabled() {
            return false;
        }
    }

    public abstract static class RequiredInlineOnlyInvocationPlugin extends RequiredInvocationPlugin {

        public RequiredInlineOnlyInvocationPlugin(String name, Type... argumentTypes) {
            super(name, argumentTypes);
        }

        @Override
        public boolean inlineOnly() {
            return true;
        }
    }
}<|MERGE_RESOLUTION|>--- conflicted
+++ resolved
@@ -221,7 +221,7 @@
     /**
      * @see #execute
      */
-    default boolean apply(GraphBuilderContext b, ResolvedJavaMethod targetMethod, InvocationPlugin.Receiver receiver, ValueNode arg1, ValueNode arg2, ValueNode arg3, ValueNode arg4, ValueNode arg5,
+    public boolean apply(GraphBuilderContext b, ResolvedJavaMethod targetMethod, InvocationPlugin.Receiver receiver, ValueNode arg1, ValueNode arg2, ValueNode arg3, ValueNode arg4, ValueNode arg5,
                     ValueNode arg6, ValueNode arg7, ValueNode arg8) {
         return defaultHandler(b, targetMethod, receiver, arg1, arg2, arg3, arg4, arg5, arg6, arg7, arg8);
     }
@@ -229,7 +229,7 @@
     /**
      * @see #execute
      */
-    default boolean apply(GraphBuilderContext b, ResolvedJavaMethod targetMethod, InvocationPlugin.Receiver receiver, ValueNode arg1, ValueNode arg2, ValueNode arg3, ValueNode arg4, ValueNode arg5,
+    public boolean apply(GraphBuilderContext b, ResolvedJavaMethod targetMethod, InvocationPlugin.Receiver receiver, ValueNode arg1, ValueNode arg2, ValueNode arg3, ValueNode arg4, ValueNode arg5,
                     ValueNode arg6, ValueNode arg7, ValueNode arg8, ValueNode arg9) {
         return defaultHandler(b, targetMethod, receiver, arg1, arg2, arg3, arg4, arg5, arg6, arg7, arg8, arg9);
     }
@@ -237,7 +237,7 @@
     /**
      * @see #execute
      */
-    default boolean apply(GraphBuilderContext b, ResolvedJavaMethod targetMethod, InvocationPlugin.Receiver receiver, ValueNode arg1, ValueNode arg2, ValueNode arg3, ValueNode arg4, ValueNode arg5,
+    public boolean apply(GraphBuilderContext b, ResolvedJavaMethod targetMethod, InvocationPlugin.Receiver receiver, ValueNode arg1, ValueNode arg2, ValueNode arg3, ValueNode arg4, ValueNode arg5,
                     ValueNode arg6, ValueNode arg7, ValueNode arg8, ValueNode arg9, ValueNode arg10) {
         return defaultHandler(b, targetMethod, receiver, arg1, arg2, arg3, arg4, arg5, arg6, arg7, arg8, arg9, arg10);
     }
@@ -245,7 +245,7 @@
     /**
      * @see #execute
      */
-    default boolean apply(GraphBuilderContext b, ResolvedJavaMethod targetMethod, InvocationPlugin.Receiver receiver, ValueNode arg1, ValueNode arg2, ValueNode arg3, ValueNode arg4, ValueNode arg5,
+    public boolean apply(GraphBuilderContext b, ResolvedJavaMethod targetMethod, InvocationPlugin.Receiver receiver, ValueNode arg1, ValueNode arg2, ValueNode arg3, ValueNode arg4, ValueNode arg5,
                     ValueNode arg6, ValueNode arg7, ValueNode arg8, ValueNode arg9, ValueNode arg10, ValueNode arg11) {
         return defaultHandler(b, targetMethod, receiver, arg1, arg2, arg3, arg4, arg5, arg6, arg7, arg8, arg9, arg10, arg11);
     }
@@ -253,7 +253,7 @@
     /**
      * @see #execute
      */
-    default boolean apply(GraphBuilderContext b, ResolvedJavaMethod targetMethod, InvocationPlugin.Receiver receiver, ValueNode arg1, ValueNode arg2, ValueNode arg3, ValueNode arg4, ValueNode arg5,
+    public boolean apply(GraphBuilderContext b, ResolvedJavaMethod targetMethod, InvocationPlugin.Receiver receiver, ValueNode arg1, ValueNode arg2, ValueNode arg3, ValueNode arg4, ValueNode arg5,
                     ValueNode arg6, ValueNode arg7, ValueNode arg8, ValueNode arg9, ValueNode arg10, ValueNode arg11, ValueNode arg12) {
         return defaultHandler(b, targetMethod, receiver, arg1, arg2, arg3, arg4, arg5, arg6, arg7, arg8, arg9, arg10, arg11, arg12);
     }
@@ -261,7 +261,7 @@
     /**
      * @see #execute
      */
-    default boolean apply(GraphBuilderContext b, ResolvedJavaMethod targetMethod, InvocationPlugin.Receiver receiver, ValueNode arg1, ValueNode arg2, ValueNode arg3, ValueNode arg4, ValueNode arg5,
+    public boolean apply(GraphBuilderContext b, ResolvedJavaMethod targetMethod, InvocationPlugin.Receiver receiver, ValueNode arg1, ValueNode arg2, ValueNode arg3, ValueNode arg4, ValueNode arg5,
                     ValueNode arg6, ValueNode arg7, ValueNode arg8, ValueNode arg9, ValueNode arg10, ValueNode arg11, ValueNode arg12, ValueNode arg13) {
         return defaultHandler(b, targetMethod, receiver, arg1, arg2, arg3, arg4, arg5, arg6, arg7, arg8, arg9, arg10, arg11, arg12, arg13);
     }
@@ -282,13 +282,9 @@
      *         invocation must not modify the graph being constructed unless it is a
      *         {@linkplain InvocationPlugin#isDecorator() decorator}.
      */
-<<<<<<< HEAD
     public boolean execute(GraphBuilderContext b, ResolvedJavaMethod targetMethod, InvocationPlugin.Receiver receiver, ValueNode[] argsIncludingReceiver) {
-=======
-    default boolean execute(GraphBuilderContext b, ResolvedJavaMethod targetMethod, InvocationPlugin.Receiver receiver, ValueNode[] argsIncludingReceiver) {
         int n = argsIncludingReceiver.length;
         ValueNode[] a = argsIncludingReceiver;
->>>>>>> 839b4a66
         if (receiver != null) {
             assert !targetMethod.isStatic();
             assert n > 0;
