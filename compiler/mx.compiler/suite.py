--- conflicted
+++ resolved
@@ -4,13 +4,8 @@
   "sourceinprojectwhitelist" : [],
 
   "groupId" : "org.graalvm.compiler",
-<<<<<<< HEAD
-  "version" : "1.0.0-rc14",
-  "release" : True,
-=======
   "version" : "1.0.0-rc15",
   "release" : False,
->>>>>>> 9fed25b8
   "url" : "http://www.graalvm.org/",
   "developer" : {
     "name" : "Truffle and Graal developers",
