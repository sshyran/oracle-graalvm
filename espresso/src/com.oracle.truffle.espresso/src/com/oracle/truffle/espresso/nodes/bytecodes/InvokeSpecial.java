/*
 * Copyright (c) 2021, 2021, Oracle and/or its affiliates. All rights reserved.
 * DO NOT ALTER OR REMOVE COPYRIGHT NOTICES OR THIS FILE HEADER.
 *
 * This code is free software; you can redistribute it and/or modify it
 * under the terms of the GNU General Public License version 2 only, as
 * published by the Free Software Foundation.
 *
 * This code is distributed in the hope that it will be useful, but WITHOUT
 * ANY WARRANTY; without even the implied warranty of MERCHANTABILITY or
 * FITNESS FOR A PARTICULAR PURPOSE.  See the GNU General Public License
 * version 2 for more details (a copy is included in the LICENSE file that
 * accompanied this code).
 *
 * You should have received a copy of the GNU General Public License version
 * 2 along with this work; if not, write to the Free Software Foundation,
 * Inc., 51 Franklin St, Fifth Floor, Boston, MA 02110-1301 USA.
 *
 * Please contact Oracle, 500 Oracle Parkway, Redwood Shores, CA 94065 USA
 * or visit www.oracle.com if you need additional information or have any
 * questions.
 */
package com.oracle.truffle.espresso.nodes.bytecodes;

import com.oracle.truffle.api.dsl.Bind;
import com.oracle.truffle.api.dsl.Cached;
import com.oracle.truffle.api.dsl.GenerateUncached;
import com.oracle.truffle.api.dsl.ImportStatic;
import com.oracle.truffle.api.dsl.ReportPolymorphism;
import com.oracle.truffle.api.dsl.Specialization;
import com.oracle.truffle.api.nodes.DirectCallNode;
import com.oracle.truffle.api.nodes.IndirectCallNode;
import com.oracle.truffle.api.nodes.Node;
import com.oracle.truffle.api.nodes.NodeInfo;
import com.oracle.truffle.espresso.impl.Method;
import com.oracle.truffle.espresso.runtime.StaticObject;

/**
 * INVOKESPECIAL bytecode.
 *
 * <p>
 * The receiver must be the rist element of the arguments passed to {@link #execute(Object[])}. e.g.
 * </p>
 *
 * <p>
 * Method resolution does not perform any access checks, the caller is responsible to pass a
 * compatible receiver.
 * </p>
 */
@NodeInfo(shortName = "INVOKESPECIAL")
public abstract class InvokeSpecial extends Node {

    final Method method;

    InvokeSpecial(Method method) {
        this.method = method;
    }

    public abstract Object execute(Object[] args);

    @Specialization
    Object executeWithNullCheck(Object[] args,
                    @Cached NullCheck nullCheck,
                    @Cached("create(method)") WithoutNullCheck invokeSpecial) {
        StaticObject receiver = (StaticObject) args[0];
        nullCheck.execute(receiver);
        return invokeSpecial.execute(args);
    }

    static Method.MethodVersion methodLookup(Method method, StaticObject receiver) {
        if (method.isRemovedByRedefition()) {
            /*
             * Accept a slow path once the method has been removed put method behind a boundary to
             * avoid a deopt loop.
             */
<<<<<<< HEAD
            return method.getContext().getClassRedefinition().handleRemovedMethod(method, receiver.getKlass(), receiver).getMethodVersion();
=======
            return ClassRedefinition.handleRemovedMethod(method, receiver.getKlass()).getMethodVersion();
>>>>>>> 1e2676fd
        }
        return method.getMethodVersion();
    }

    @ReportPolymorphism
    @ImportStatic(InvokeSpecial.class)
    @NodeInfo(shortName = "INVOKESPECIAL !nullcheck")
    public abstract static class WithoutNullCheck extends Node {

        final Method method;

        WithoutNullCheck(Method method) {
            this.method = method;
        }

        public abstract Object execute(Object[] args);

        static StaticObject getReceiver(Object[] args) {
            return (StaticObject) args[0];
        }

        @SuppressWarnings("unused")
        @Specialization(assumptions = "resolvedMethod.getAssumption()")
        public Object callDirect(Object[] args,
                        @Bind("getReceiver(args)") StaticObject receiver,
                        // TODO(peterssen): Use the method's declaring class instead of the first
                        // receiver's class?
                        @Cached("methodLookup(method, receiver)") Method.MethodVersion resolvedMethod,
                        @Cached("create(resolvedMethod.getCallTargetNoInit())") DirectCallNode directCallNode) {
            assert !StaticObject.isNull(receiver);
            assert resolvedMethod.getMethod().getDeclaringKlass().isInitializedOrInitializing() : resolvedMethod.getMethod().getDeclaringKlass();
            return directCallNode.call(args);
        }

        @ReportPolymorphism.Megamorphic
        @Specialization(replaces = "callDirect")
        Object callIndirect(Object[] args,
                        @Cached IndirectCallNode indirectCallNode) {
            StaticObject receiver = (StaticObject) args[0];
            assert !StaticObject.isNull(receiver);
            Method.MethodVersion resolvedMethod = methodLookup(method, receiver);
            assert resolvedMethod.getMethod().getDeclaringKlass().isInitializedOrInitializing() : resolvedMethod.getMethod().getDeclaringKlass();
            return indirectCallNode.call(resolvedMethod.getCallTarget(), receiver, args);
        }
    }

    @GenerateUncached
    @NodeInfo(shortName = "INVOKESPECIAL dynamic")
    public abstract static class Dynamic extends Node {

        public abstract Object execute(Method method, Object[] args);

        @Specialization
        Object executeWithNullCheck(Method method, Object[] args,
                        @Cached NullCheck nullCheck,
                        @Cached WithoutNullCheck invokeSpecial) {
            StaticObject receiver = (StaticObject) args[0];
            nullCheck.execute(receiver);
            return invokeSpecial.execute(method, args);
        }

        @GenerateUncached
        @ReportPolymorphism
        @NodeInfo(shortName = "INVOKESPECIAL dynamic !nullcheck")
        public abstract static class WithoutNullCheck extends Node {

            protected static final int LIMIT = 4;

            public abstract Object execute(Method method, Object[] args);

            static StaticObject getReceiver(Object[] args) {
                return (StaticObject) args[0];
            }

            @SuppressWarnings("unused")
            @Specialization(limit = "LIMIT", //
                            guards = "method == cachedMethod")
            public Object callDirect(Method method, Object[] args,
                            @Bind("getReceiver(args)") StaticObject receiver,
                            @Cached("method") Method cachedMethod,
                            @Cached("create(method)") InvokeSpecial invokeSpecial) {
                return invokeSpecial.execute(args);
            }

            @ReportPolymorphism.Megamorphic
            @Specialization(replaces = "callDirect")
            Object callIndirect(Method method, Object[] args,
                            @Cached IndirectCallNode indirectCallNode) {
                StaticObject receiver = (StaticObject) args[0];
                assert !StaticObject.isNull(receiver);
                Method.MethodVersion resolvedMethod = methodLookup(method, receiver);
                assert resolvedMethod.getMethod().getDeclaringKlass().isInitializedOrInitializing() : resolvedMethod.getMethod().getDeclaringKlass();
                return indirectCallNode.call(resolvedMethod.getCallTarget(), args);
            }
        }
    }
}<|MERGE_RESOLUTION|>--- conflicted
+++ resolved
@@ -73,11 +73,7 @@
              * Accept a slow path once the method has been removed put method behind a boundary to
              * avoid a deopt loop.
              */
-<<<<<<< HEAD
-            return method.getContext().getClassRedefinition().handleRemovedMethod(method, receiver.getKlass(), receiver).getMethodVersion();
-=======
-            return ClassRedefinition.handleRemovedMethod(method, receiver.getKlass()).getMethodVersion();
->>>>>>> 1e2676fd
+            return method.getContext().getClassRedefinition().handleRemovedMethod(method, receiver.getKlass()).getMethodVersion();
         }
         return method.getMethodVersion();
     }
