--- conflicted
+++ resolved
@@ -26,12 +26,9 @@
 import com.oracle.graal.nodes.*;
 import com.oracle.graal.nodes.calc.*;
 import com.oracle.graal.nodes.spi.*;
-<<<<<<< HEAD
+import com.oracle.graal.nodes.type.*;
 import com.oracle.max.cri.ci.*;
 import com.oracle.max.cri.ri.*;
-=======
-import com.oracle.graal.nodes.type.*;
->>>>>>> 51645621
 
 
 public class SafeReadNode extends SafeAccessNode implements Lowerable {
@@ -44,13 +41,8 @@
     @Override
     public void lower(CiLoweringTool tool) {
         StructuredGraph graph = (StructuredGraph) graph();
-<<<<<<< HEAD
         GuardNode guard = (GuardNode) tool.createGuard(graph.unique(new NullCheckNode(object(), false)), RiDeoptReason.NullCheckException);
-        ReadNode read = graph.add(new ReadNode(kind(), object(), location()));
-=======
-        GuardNode guard = (GuardNode) tool.createGuard(graph.unique(new NullCheckNode(object(), false)));
         ReadNode read = graph.add(new ReadNode(object(), location(), stamp()));
->>>>>>> 51645621
         read.setGuard(guard);
 
         graph.replaceFixedWithFixed(this, read);
