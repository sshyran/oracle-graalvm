--- conflicted
+++ resolved
@@ -70,13 +70,11 @@
     @Option(help = "")
     public static final OptionValue<Boolean> TruffleUseTimeForCompilationDecision = new OptionValue<>(false);
     @Option(help = "")
-<<<<<<< HEAD
     public static final OptionValue<Integer> TruffleCompilationDecisionTime = new OptionValue<>(100);
-=======
+    @Option(help = "")
     public static final OptionValue<Long> TruffleCompilationDecisionTime = new OptionValue<>(100 * 1000000L);
     @Option(help = "")
     public static final OptionValue<Boolean> TruffleCompilationDecisionTimePrintFail = new OptionValue<>(false);
->>>>>>> 742dc952
     @Option(help = "")
     public static final OptionValue<Boolean> TruffleBackgroundCompilation = new OptionValue<>(true);
 
