--- conflicted
+++ resolved
@@ -64,10 +64,6 @@
     }
 
     private static void compilationFinished() {
-<<<<<<< HEAD
-        assert compilationStartedTimeStamps.get() != null;
-=======
->>>>>>> 39ed5ab6
         compilationStartedTimeStamps.set(null);
     }
 
